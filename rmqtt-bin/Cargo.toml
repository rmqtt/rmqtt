[package]
name = "rmqttd"
version.workspace = true
edition.workspace = true
license.workspace = true
authors.workspace = true
repository.workspace = true
description.workspace = true
categories.workspace = true
keywords.workspace = true
exclude.workspace = true
rust-version.workspace = true
build = "build.rs"

[[bin]]
name = "rmqttd"
path = "src/server.rs"

[target.'cfg(target_os = "linux")'.dependencies]
tikv-jemallocator = "0.5"

[dependencies]
<<<<<<< HEAD
rustls = "0.19"
=======
rustls = "0.23"
rustls-pemfile = "2"
>>>>>>> 33b8947a
aws-lc-rs = "1.8"

##mqtt broker
rmqtt.workspace = true
##plugins
rmqtt-acl = "0.1"
rmqtt-web-hook = "0.1"
rmqtt-auth-http = "0.1"
rmqtt-cluster-broadcast = "0.1"
rmqtt-cluster-raft = "0.1"
rmqtt-counter = "0.1"
rmqtt-http-api = "0.1"
rmqtt-retainer = "0.1"
rmqtt-sys-topic = "0.1"
rmqtt-session-storage = "0.1"
rmqtt-message-storage = "0.1"
rmqtt-bridge-ingress-mqtt = "0.1"
rmqtt-bridge-egress-mqtt = "0.1"
rmqtt-plugin-template = "0.1"

[package.metadata.plugins]
rmqtt-acl = { default_startup = true }
rmqtt-http-api = { default_startup = true }
rmqtt-counter = { default_startup = true }
rmqtt-web-hook = { }
rmqtt-auth-http = { }
rmqtt-cluster-broadcast = { immutable = true }
rmqtt-cluster-raft = { immutable = true }
rmqtt-retainer = { }
rmqtt-sys-topic = { }
rmqtt-session-storage = { immutable = true }
rmqtt-message-storage = { immutable = true }
rmqtt-bridge-ingress-mqtt = { }
rmqtt-bridge-egress-mqtt = { }
rmqtt-plugin-template = { }

[build-dependencies]
toml = "0.8"
<|MERGE_RESOLUTION|>--- conflicted
+++ resolved
@@ -20,12 +20,8 @@
 tikv-jemallocator = "0.5"
 
 [dependencies]
-<<<<<<< HEAD
-rustls = "0.19"
-=======
 rustls = "0.23"
 rustls-pemfile = "2"
->>>>>>> 33b8947a
 aws-lc-rs = "1.8"
 
 ##mqtt broker
