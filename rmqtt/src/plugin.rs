--- conflicted
+++ resolved
@@ -486,16 +486,10 @@
         required: bool,
         env_list_keys: &[&str],
     ) -> Result<(T, bool)> {
-<<<<<<< HEAD
-        let dir = self.dir.trim_end_matches(['/', '\\']);
-        let mut builder =
-            Config::builder().add_source(File::with_name(&format!("{dir}/{name}")).required(required));
-=======
         let mut builder = match self.config {
             PluginManagerConfig::Path(ref path) => {
                 let path = path.trim_end_matches(['/', '\\']);
-                Config::builder()
-                    .add_source(File::with_name(&format!("{}/{}", path, name)).required(required))
+                Config::builder().add_source(File::with_name(&format!("{path}/{name}")).required(required))
             }
             PluginManagerConfig::Map(ref map) => {
                 let default_config = "".to_owned();
@@ -503,7 +497,6 @@
                 Config::builder().add_source(File::from_str(config_string, Toml).required(required))
             }
         };
->>>>>>> 6c300a29
 
         let mut env = config::Environment::with_prefix(&format!("rmqtt_plugin_{}", name.replace('-', "_")));
         if !env_list_keys.is_empty() {
