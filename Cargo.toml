[workspace]
resolver = "2"
members = [
    "rmqtt",
    "rmqtt-plugins/rmqtt-acl",
    "rmqtt-plugins/rmqtt-web-hook",
    "rmqtt-plugins/rmqtt-auth-http",
    "rmqtt-plugins/rmqtt-cluster-broadcast",
    "rmqtt-plugins/rmqtt-cluster-raft",
    "rmqtt-plugins/rmqtt-counter",
    "rmqtt-plugins/rmqtt-http-api",
    "rmqtt-plugins/rmqtt-retainer",
<<<<<<< HEAD
    "rmqtt-plugins/rmqtt-time-injector",
=======
    "rmqtt-plugins/rmqtt-sys-topic",
>>>>>>> 45cf7e4e
    "rmqtt-bin",
    "rmqtt-macros"
]

[patch.crates-io]
rmqtt = { path = "rmqtt" }
rmqtt-macros = { path = "rmqtt-macros" }
rmqtt-acl = { path = "rmqtt-plugins/rmqtt-acl" }
rmqtt-web-hook = { path = "rmqtt-plugins/rmqtt-web-hook" }
rmqtt-auth-http = { path = "rmqtt-plugins/rmqtt-auth-http" }
rmqtt-cluster-broadcast = { path = "rmqtt-plugins/rmqtt-cluster-broadcast" }
rmqtt-cluster-raft = { path = "rmqtt-plugins/rmqtt-cluster-raft" }
rmqtt-counter = { path = "rmqtt-plugins/rmqtt-counter" }
rmqtt-http-api = { path = "rmqtt-plugins/rmqtt-http-api" }
rmqtt-retainer = { path = "rmqtt-plugins/rmqtt-retainer" }
<<<<<<< HEAD
rmqtt-time-injector = { path = "rmqtt-plugins/rmqtt-time-injector" }
=======
rmqtt-sys-topic = { path = "rmqtt-plugins/rmqtt-sys-topic" }
>>>>>>> 45cf7e4e

[workspace.package]
version = "0.2.18"
edition = "2021"
authors = ["rmqtt <rmqttd@126.com>"]
description = "MQTT Server for v3.1, v3.1.1 and v5.0 protocols"
repository = "https://github.com/rmqtt/rmqtt.git"
license = "MIT license, Apache-2.0 License"
categories = ["network-programming"]
keywords = ["MQTT", "IoT", "messaging", "MQTT Server", "MQTT Broker"]
exclude = [".gitignore", ".cargo/config"]
rust-version = "1.67"<|MERGE_RESOLUTION|>--- conflicted
+++ resolved
@@ -1,49 +1,43 @@
-[workspace]
-resolver = "2"
-members = [
-    "rmqtt",
-    "rmqtt-plugins/rmqtt-acl",
-    "rmqtt-plugins/rmqtt-web-hook",
-    "rmqtt-plugins/rmqtt-auth-http",
-    "rmqtt-plugins/rmqtt-cluster-broadcast",
-    "rmqtt-plugins/rmqtt-cluster-raft",
-    "rmqtt-plugins/rmqtt-counter",
-    "rmqtt-plugins/rmqtt-http-api",
-    "rmqtt-plugins/rmqtt-retainer",
-<<<<<<< HEAD
-    "rmqtt-plugins/rmqtt-time-injector",
-=======
-    "rmqtt-plugins/rmqtt-sys-topic",
->>>>>>> 45cf7e4e
-    "rmqtt-bin",
-    "rmqtt-macros"
-]
-
-[patch.crates-io]
-rmqtt = { path = "rmqtt" }
-rmqtt-macros = { path = "rmqtt-macros" }
-rmqtt-acl = { path = "rmqtt-plugins/rmqtt-acl" }
-rmqtt-web-hook = { path = "rmqtt-plugins/rmqtt-web-hook" }
-rmqtt-auth-http = { path = "rmqtt-plugins/rmqtt-auth-http" }
-rmqtt-cluster-broadcast = { path = "rmqtt-plugins/rmqtt-cluster-broadcast" }
-rmqtt-cluster-raft = { path = "rmqtt-plugins/rmqtt-cluster-raft" }
-rmqtt-counter = { path = "rmqtt-plugins/rmqtt-counter" }
-rmqtt-http-api = { path = "rmqtt-plugins/rmqtt-http-api" }
-rmqtt-retainer = { path = "rmqtt-plugins/rmqtt-retainer" }
-<<<<<<< HEAD
-rmqtt-time-injector = { path = "rmqtt-plugins/rmqtt-time-injector" }
-=======
-rmqtt-sys-topic = { path = "rmqtt-plugins/rmqtt-sys-topic" }
->>>>>>> 45cf7e4e
-
-[workspace.package]
-version = "0.2.18"
-edition = "2021"
-authors = ["rmqtt <rmqttd@126.com>"]
-description = "MQTT Server for v3.1, v3.1.1 and v5.0 protocols"
-repository = "https://github.com/rmqtt/rmqtt.git"
-license = "MIT license, Apache-2.0 License"
-categories = ["network-programming"]
-keywords = ["MQTT", "IoT", "messaging", "MQTT Server", "MQTT Broker"]
-exclude = [".gitignore", ".cargo/config"]
+[workspace]
+resolver = "2"
+members = [
+    "rmqtt",
+    "rmqtt-plugins/rmqtt-acl",
+    "rmqtt-plugins/rmqtt-web-hook",
+    "rmqtt-plugins/rmqtt-auth-http",
+    "rmqtt-plugins/rmqtt-cluster-broadcast",
+    "rmqtt-plugins/rmqtt-cluster-raft",
+    "rmqtt-plugins/rmqtt-counter",
+    "rmqtt-plugins/rmqtt-http-api",
+    "rmqtt-plugins/rmqtt-retainer",
+    "rmqtt-plugins/rmqtt-sys-topic",
+    "rmqtt-plugins/rmqtt-time-injector",
+    "rmqtt-bin",
+    "rmqtt-macros"
+]
+
+[patch.crates-io]
+rmqtt = { path = "rmqtt" }
+rmqtt-macros = { path = "rmqtt-macros" }
+rmqtt-acl = { path = "rmqtt-plugins/rmqtt-acl" }
+rmqtt-web-hook = { path = "rmqtt-plugins/rmqtt-web-hook" }
+rmqtt-auth-http = { path = "rmqtt-plugins/rmqtt-auth-http" }
+rmqtt-cluster-broadcast = { path = "rmqtt-plugins/rmqtt-cluster-broadcast" }
+rmqtt-cluster-raft = { path = "rmqtt-plugins/rmqtt-cluster-raft" }
+rmqtt-counter = { path = "rmqtt-plugins/rmqtt-counter" }
+rmqtt-http-api = { path = "rmqtt-plugins/rmqtt-http-api" }
+rmqtt-retainer = { path = "rmqtt-plugins/rmqtt-retainer" }
+rmqtt-time-injector = { path = "rmqtt-plugins/rmqtt-time-injector" }
+rmqtt-sys-topic = { path = "rmqtt-plugins/rmqtt-sys-topic" }
+
+[workspace.package]
+version = "0.2.18"
+edition = "2021"
+authors = ["rmqtt <rmqttd@126.com>"]
+description = "MQTT Server for v3.1, v3.1.1 and v5.0 protocols"
+repository = "https://github.com/rmqtt/rmqtt.git"
+license = "MIT license, Apache-2.0 License"
+categories = ["network-programming"]
+keywords = ["MQTT", "IoT", "messaging", "MQTT Server", "MQTT Broker"]
+exclude = [".gitignore", ".cargo/config"]
 rust-version = "1.67"